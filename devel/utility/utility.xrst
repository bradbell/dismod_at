# SPDX-License-Identifier: AGPL-3.0-or-later
# SPDX-FileCopyrightText: University of Washington <https://www.washington.edu>
# SPDX-FileContributor: 2014-22 Bradley M. Bell
# ----------------------------------------------------------------------------
{xrst_begin devel_utility dev}

Dismod_at Developer Utility Documentation
#########################################


Contents
********
{xrst_comment BEGIN_SORT_THIS_LINE_PLUS_2}
{xrst_toc_table
<<<<<<< HEAD
   devel/utility/map_node_cov.cpp
   include/dismod_at/a1_double.hpp
   devel/utility/pack_warm_start.cpp
=======
>>>>>>> 76296109
   devel/utility/age_avg_grid.cpp
   devel/utility/avgint_subset.cpp
   devel/utility/bilinear_interp.cpp
   devel/utility/censor_var_limit.cpp
   devel/utility/child_data_in_fit.cpp
   devel/utility/child_info.cpp
   devel/utility/cohort_ode.cpp
   devel/utility/eigen_ode2.cpp
   devel/utility/error_exit.cpp
   devel/utility/fixed_effect.cpp
   devel/utility/get_prior_mean.cpp
   devel/utility/get_str_map.cpp
   devel/utility/get_var_limits.cpp
   devel/utility/grid2line.cpp
   devel/utility/n_random_const.cpp
   devel/utility/pack_info.xrst
   devel/utility/pack_prior.cpp
   devel/utility/pack_warm_start.cpp
   devel/utility/random_effect.cpp
   devel/utility/random_number.xrst
   devel/utility/residual_density.cpp
   devel/utility/split_space.cpp
   devel/utility/subset_data.cpp
   devel/utility/time_line_vec.cpp
   devel/utility/trap_ode2.cpp
   include/dismod_at/a1_double.hpp
   include/dismod_at/balance_pair.hpp
   include/dismod_at/min_max_vector.hpp
   include/dismod_at/remove_const.hpp
}
{xrst_comment END_SORT_THIS_LINE_MINUS_2}

{xrst_end devel_utility}<|MERGE_RESOLUTION|>--- conflicted
+++ resolved
@@ -12,12 +12,6 @@
 ********
 {xrst_comment BEGIN_SORT_THIS_LINE_PLUS_2}
 {xrst_toc_table
-<<<<<<< HEAD
-   devel/utility/map_node_cov.cpp
-   include/dismod_at/a1_double.hpp
-   devel/utility/pack_warm_start.cpp
-=======
->>>>>>> 76296109
    devel/utility/age_avg_grid.cpp
    devel/utility/avgint_subset.cpp
    devel/utility/bilinear_interp.cpp
@@ -32,6 +26,7 @@
    devel/utility/get_str_map.cpp
    devel/utility/get_var_limits.cpp
    devel/utility/grid2line.cpp
+   devel/utility/map_node_cov.cpp
    devel/utility/n_random_const.cpp
    devel/utility/pack_info.xrst
    devel/utility/pack_prior.cpp
