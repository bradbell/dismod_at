$Id:$
-----------------------------------------------------------------------------
dismod_at: Estimating Disease Rates as Functions of Age and Time
          Copyright (C) 2014-17 University of Washington
             (Bradley M. Bell bradbell@uw.edu)

This program is distributed under the terms of the
	     GNU Affero General Public License version 3.0 or later
see http://www.gnu.org/licenses/agpl.txt
-----------------------------------------------------------------------------
$begin whats_new_2017$$
$spell
	ran_obj_tst
	const
	Dismod
	cppad
	optimizer
	covariate
	csv
	cmake
	suitesparse
	lrt
	avgint
	init
	cv
	std
	fabs
	stderr
	nslist
	dage
	dtime
	messaging
	config
	integrands
	mulstd
$$

$section Changes and Additions to Dismod_at During 2017$$


$childtable%
	omh/whats_new/2016.omh%
	omh/whats_new/2015.omh
%$$

<<<<<<< HEAD
$head 09-26$$
$list number$$
Add the $cref sql_command$$ python function.
$lnext
Have the $cref init_command$$ create the
$cref start_var_table$$ and $cref truth_var_table$$
using the prior means.
$lend


=======
$head 09-27$$
$list number$$
Fix a bug in $cref db2csv_command$$ that occurred when
$cref/mulstd_value_prior_id/smooth_table/mulstd_value_prior_id/$$
was not null.
$lnext
Fix a bug in $cref db2csv_command$$ when
$cref/warn_on_stderr/option_table/warn_on_stderr/$$ was present.
$lnext
Fix a bug in $cref db2csv_command$$ when
$cref/data_extra_columns/option_table/data_extra_columns/$$ or
$cref/avgint_extra_columns/option_table/avgint_extra_columns/$$ was
present and null.
$lnext
A $cref/db2csv/wish_list/db2csv/$$ wish list item was added.
$lend



>>>>>>> 5a61fd21
$head 09-25$$
Advance to cppad_mixed-20170925 for improved error handling
and messaging.

$head 09-23$$
Advance to cppad_mixed-20170923 for improved error handling
and messaging.

$head 09-21$$
$list number$$
Advance to $code cppad_mixed-20160919$$
We are working on improving error messaging when $code nan$$ occurs
during optimization.
$lnext
Add $code susceptible$$ and $code withC$$ to
the documentation for the types of average integrands
$cref/I_i(a,t)/avg_integrand/I_i(a,t)/$$.
These integrands were already available, see
$cref/integrand_name/integrand_table/integrand_name/$$.
$lend

$head 09-20$$
All warnings are now printed to standard error as well as being
$cref/logged/log_message/$$ in the database.
Errors are also printed, but this is not a change.

$head 09-19$$
$list number$$
Some of the
$cref/system requirements/install_unix/System Requirements/$$
were not being installed in the proper place on the MAC.
The install has been modified to use
$cref/pkg-config/install_unix/System Requirements/pkg-config/$$ to find these
non-standard locations.
$lnext
The $code log_fatal_error$$ option was removed from $cref run_cmake.sh$$
(by putting an assert before the exit in the fatal error routine).
$lend

$head 09-18$$
$list number$$
Advance to $code cppad_mixed-20160918$$; see
$cref/cppad_mixed/install_unix/Special Requirements/cppad_mixed/$$.
This provides more error messaging when nan's occur in the
random effects objective.
$lnext
The documentation for
$cref/bounds that are null/database/Bounds That are Null/$$
was improved.
$lend

$head 09-17$$
$list number$$
There was a bug in setting the lower and upper limits of random effects
equal that sometimes caused a $code nan$$ result during $code initialize$$.
This has been fixed.
$lnext
Make $cref bilinear$$ and $cref ode_grid$$ separate sections
and improve their presentations.
$lend

$head 09-16$$
Advance to $code cppad_mixed-20160916$$; see
$cref/cppad_mixed/install_unix/Special Requirements/cppad_mixed/$$.
This makes the optimization with respect to the random effects back
up when the object results in a $code nan$$.

$head 09-02$$
$list number$$
Instructions were added for building both
$cref/debug and release/run_cmake.sh/Prefixes/Debug and Release/$$
version of $code dismod_at$$.
$lnext
The $cref/cppad_mixed/install_unix/Special Requirements/cppad_mixed/$$
install script was changed so that it does not optimize AD functions when
$cref/build_type/run_cmake.sh/build_type/$$ is $code debug$$.
This can be used to verify that optimizing to AD functions only
affects the speed and memory used by $code dismod_at$$ and
not its results.
$lend

$head 09-01$$
$list number$$
Add the
$cref/n_children/user_speed.py/n_children/$$ argument to the
speed example / test.
$lnext
Add a definition of the
$cref/children/option_table/parent_node_id/Children/$$
to the option table.
$lend

$head 08-30$$
Advance to cppad-20170830. This fixes a problem with the cmake command;
to be specific,
$codei%
	Policy CMP0046 is not set: Error on non-existent dependency
%$$

$head 08-07$$
$list number$$
Advance to $code cppad_mixed-20170801$$ to fix an install problem where
$code ran_obj_tst$$ was not defined.
$lnext
The postscripts $code fixed$$ and $code random$$ were missing from the
$cref/accept_after_max_steps/option_table/Optimizer/accept_after_max_steps/$$
documentation.
$lnext
It would be nice to have a sample_data_subset table that is similar to the
$cref fit_data_subset_table$$, but corresponds to
$cref/sample command/sample_command/method/simulate/$$
with $icode method$$ equal to $code simulate$$.
$lend

$head 05-23$$
Advance to cppad-20170522.

$head 05-05$$
Improved the detection of which
$cref data_table$$ rows do not require the
$cref/random effects/model_variables/Random Effects, u/$$
to make correspond $cref avg_integrand$$ model prediction.
This may make the computation more efficient, but otherwise
the user should see no difference.

$head 05-02$$
The standard deviation covariate multipliers effect
used to scale the measurement standard deviation.
Now it is directly added to the measurement standard deviation; see
$cref/adjusted standard deviation
	/data_like
	/Adjusted Standard Deviation, delta_i
/$$.
This makes the $cref/meas_std/mulcov_table/mulcov_type/meas_std/$$
covariate multipliers more difficult to use because they have units.
On the other hand, it is more flexible for
use in meta-regression when the standard deviations for some measurements
is small and the difference between measurement sets is large.

$head 05-01$$
$list number$$
Remove recommendation for using
$code prior_zero$$ and $code prior_one$$ as
$cref/prior names/prior_table/prior_name/$$.
These have been replace by more flexible, and easier to use
$cref/const_value/smooth_grid_table/const_value/$$,
and use of null as smoothing; e.g.,
null as a $icode parent_smooth_id$$ in the
$cref/rate table/rate_table/parent_smooth_id/$$.
$lnext
Provide more information by splitting node into
$cref/child/db2csv_command/data.csv/child/$$ and
$cref/node/db2csv_command/data.csv/node/$$ in
data.csv
$lnext
The $cref get_started$$ section has been moved to the same level as
$cref user$$ and the
$cref/Commands/user/Commands/$$ heading has been added to the user section.
$lnext
Improve smooth_grid table
documentation for cases and meaning when the following value are null:
$cref/const_value/smooth_grid_table/const_value/$$,
$cref/value_prior_id/smooth_grid_table/value_prior_id/$$,
$cref/dage_prior_id/smooth_grid_table/dage_prior_id/$$,
$cref/dtime_prior_id/smooth_grid_table/dtime_prior_id/$$.
$lend


$head 04-29$$
$list number$$
The avgint_subset table has been removed.
The avgint table is only
$cref/used/avgint_table/Usage/$$ by the $cref predict_command$$.
As such, it can be changed, and the predict command can be re-run,
without having to first run any other commands.
$lnext
There was a bug and the case
$cref/fit fixed/fit_command/variables/fixed/$$ would not run
when
$cref/random_zero_sum/option_table/random_zero_sum/$$ was not null
(specified one or more rates).
This has been fixed.
$lnext
For each $icode rate_name$$ in
$cref/random_zero_sum/option_table/random_zero_sum/$$
the corresponding
$cref/child_nslist_id/rate_table/child_nslist_id/$$
must be null.
An error messages is reported if this is not the case.
$lend

$head 04-27$$
Change the $cref/random_zero_sum/option_table/random_zero_sum/$$ option
so it can select specific rates to have zero sum.
This was necessary so that
$cref/child_nslist_id/rate_table/child_nslist_id/$$ can be used
to use different priors for each child and some rates,
while other rates have the same prior for each child and zero sum.

$head 04-26$$
$list number$$
In the $cref user$$ examples,
move the setup of
$cref/avgint_table/create_database/avgint_table/$$
just before the setup of
$cref/data_table/create_database/data_table/$$
because they are so similar.
$lnext
The $cref/avgint_id/db2csv_command/predict.csv/avgint_id/$$ was
added to the $code predict.csv$$ file.
$lnext
Add $cref/data_extra_columns/option_table/data_extra_columns/$$
and remove $code data_name$$ column from the data table.
$lend

$head 04-25$$
$list number$$
Advance to cppad_mixed-20170424.
$lnext
The convergence criteria, is now relative to the derivative values
at the mean of the prior for the fixed effects.
This also holds for the values printed during the optimization of the
fixed effects, see $cref/print_level/option_table/Optimizer/print_level/$$.
These values used to be relative to the
$cref/starting variables/start_var_table/$$ which would change
when one continued an optimization.
$lnext
Add the $cref user_continue_fit.py$$ example.
$lnext
Add the $cref/warn_on_stderr/option_table/warn_on_stderr/$$ option.
$lnext
Add the $cref/avgint_extra_columns/option_table/avgint_extra_columns/$$ option.
$lend

$head 04-24$$
Fix bug in $cref eigen_ode2$$ where
the $code std::abs$$ function was being called and $code std::fabs$$
should have been called.
(This caused some tests to fail on the Mac but not on Fedora.)

$head 04-23$$
Advance to cppad_mixed-20170423, this improves the detection of
convergence of the fixed effects optimization problem, see
$cref fit_command$$.

$head 04-22$$
$list number$$
The $cref init_command$$ now deletes any existing
$cref/output tables/data_flow/Output Tables/$$.
$lnext
The version number in the dismod_at python package
(see $cref/python path/install_unix/Python Path/$$)
was stuck at $code 20160516$$; i.e., not being updated.
This has been fixed.
$lend

$head 04-21$$
$list number$$
Change the name of the output section to the
$cref data_flow$$ section.
$lnext
Add the $cref/minimum_meas_cv/option_table/minimum_meas_cv/$$ option.
This is useful because the IHME database has
bad measurement standard deviations that are two or more orders of
magnitude small than the corresponding measurement values.
$lnext
Change the simulate command so only the $code log_gaussian$$ and
$code log_laplace$$ negative data is set to zero; see
$cref/meas_value/simulate_command/simulate_table/meas_value/$$.
(It used to also do this in the $code gaussian$$ and $code laplace$$ cases.)
$lend


$head 04-20$$
$list number$$
Add a comment about
$cref/changing values/init_command/Changing Values/$$, in the input tables,
to the $code init$$ command.
$lnext
Add more links that show how the different $cref model_variables$$ appear
in the $cref avg_integrand$$.
$lnext
Correct the discussion of model variables to state that it is now
possible to have a different smoothing for each
$cref/child rate/model_variables/Random Effects, u/Child Rates/$$.
$lend


$head 04-19$$
The offset in the log transformation for the data is now specified
in the data table (for each data point) instead of in the
integrand table (for all data points corresponding to an integrand); see
$cref/eta/data_table/eta/$$.

$head 04-18$$
Change the definition of adjusted standard deviation for data in the
$cref/Gaussian and Laplace
	/data_like
	/Adjusted Standard Deviation, delta_i
	/Gaussian and Laplace
/$$
case (it is now different from the Log-Gaussian and Log-Laplace case).

$head 04-17$$
Add $code random$$ to possible choices for
$cref/variables/fit_command/variables/$$ during the fit.

$head 04-16$$
$list number$$
The change on 04-15 introduced a bug whereby non-zero values for
$cref/random_bound/option_table/Optimizer/random_bound/$$ were not having
any effects.
This has been fixed.
$lnext
The $cref/variables/fit_command/variables/$$ argument was added to the
fit command. It is better to use $icode variables$$ equal to $code fixed$$,
a apposed to changing
$cref/random_bound/option_table/Optimizer/random_bound/$$
in the $code option$$ table.
$lnext
The $cref wish_list$$ was updated.
$lend

$head 04-15$$
It is now possible to constrain each random effect to have a specific value;
see
$cref/constant random effects
	/rate_table
	/Child Restrictions
	/Constant Random Effects
/$$.

$head 04-09$$
$list number$$
The $cref/const_value/smooth_grid_table/const_value/$$ option
was added to the $code smooth_grid$$ table.
This makes it much easier to constrain a variable to
have a specific value at a specific age and time.
$lnext
Instructions on how to create the database
$cref/example.db/user/example.db/$$ for a specific example,
were added to the user example section.
$lend


$head 04-07$$
$list number$$
More discussion was added for how the
$cref/parent node/option_table/parent_node_id/$$
and the
$cref/max_difference/covariate_table/max_difference/$$
affect the
$cref data_subset_table$$ and $code avgint_subset_table$$.
$lnext
The $cref get_started$$ example was changed to use a single
exponential model.
In addition, the $cref get_started_db.py$$ example is now
a good starting point for editing to add more complexity to the model.
$lend

$head 04-05$$
$list number$$
The definition of the average integrand has been changed to include the
$cref/measurement value covariate effect
	/avg_integrand
	/Measurement Value Covariates
	/Total Effect
/$$.
$lnext
The $code bin/install_suitesparse.sh$$ script has been changed to
work on the MAC (where the $code -lrt$$ library is not available).
$lnext
The optimization tolerance in $cref user_meas_covariate.py$$
was made smaller to avoid test failures on some machines.
$lend

$head 04-04$$
The notation $italic average weight$$ (for $latex \bar{w}_i$$) was
corrected to be
$cref/weight integral/avg_integrand/Weight Integral, wbar_i/$$.

$head 04-03$$
Advance to $code cppad-20170402$$ and $code cppad_mixed-20170403$$.
The Cppad change fixes a bug in the optimization of conditional expressions.
This in turn enables Cppad Mixed to make more use of AD function optimization
(and still pass all the tests in $code dismod_at$$).

$head 04-01$$
$list number$$
Remove the need to set $icode PKG_CONFIG_PATH$$ during the
$cref install_unix$$ procedure
($cref/dismod_at_prefix/run_cmake.sh/dismod_at_prefix/$$
in $code bin/run_cmake.sh$$ is used to determine this setting automatically).
$lnext
Improve the discussion on setting the
$cref/python path/install_unix/Python Path/$$.
$lend

$head 03-30$$
Add $code susceptible$$ and $code withC$$ to the list
of possible integrand names; see
$cref/integrand_name/integrand_table/integrand_name/$$.

$head 03-29$$
Advance to cppad-20170329 and cppad_mixed-20170329.

$head 03-17$$
Advance to cppad_mixed-20170317.
This includes a change to the $code cppad_mixed$$,
but no change from the $code dismod_at$$ user's perspective.

$head 03-06$$
Advance to
$cref/cppad-20170306/install_unix/Special Requirements/CppAD/$$.
This fixes another bug in Cppad.


$head 03-04$$
Advance to
$cref/cppad-20170304/install_unix/Special Requirements/CppAD/$$.
This fixes a bug in Cppad.
Advance to
$cref/cppad_mixed-20170304/install_unix/Special Requirements/cppad_mixed/$$.
This improves the scaling and solution check for optimization of the
fixed effects.

$head 03-03$$
Simplify the install procedure. Now it is only necessary to adjust
the settings in
$cref/run_cmake.sh/install_unix/Special Requirements/run_cmake.sh/$$.
These settings are automatically used by all the
$codei%bin/install_%package%.sh%$$ scripts.

$head 01-27$$
The values in the
$cref/covariate/db2csv_command/predict.csv/Covariates/$$ columns
of the $code predict.csv$$ file were not correct
(did not correspond to the $cref avgint_table$$.
This has been fixed.


$head 01-26$$
Advance to cppad_mixed-20171126.
This version includes the scaling mentioned under 01-24,
but prints the original (unscaled) objective in the optimizer trace.

$head 01-24$$
Advance to cppad_mixed-20171124.
This version re-scales the problem using the derivatives values at
the starting point.
This is in addition to the
$cref/scaling/prior_table/eta/Scaling/$$ done using $code eta$$.

$head 01-14$$
The $code adaptive$$ and $code trace-adaptive$$
$cref/derivative_test/option_table/Optimizer/derivative_test/$$ options
generated error messages. This has been fixed and they now work.

$head 01-15$$
Advance to cppad-20161113 and cppad_mixed-20170114.

$end<|MERGE_RESOLUTION|>--- conflicted
+++ resolved
@@ -43,18 +43,7 @@
 	omh/whats_new/2015.omh
 %$$
 
-<<<<<<< HEAD
-$head 09-26$$
-$list number$$
-Add the $cref sql_command$$ python function.
-$lnext
-Have the $cref init_command$$ create the
-$cref start_var_table$$ and $cref truth_var_table$$
-using the prior means.
-$lend
-
-
-=======
+
 $head 09-27$$
 $list number$$
 Fix a bug in $cref db2csv_command$$ that occurred when
@@ -72,9 +61,16 @@
 A $cref/db2csv/wish_list/db2csv/$$ wish list item was added.
 $lend
 
-
-
->>>>>>> 5a61fd21
+$head 09-26$$
+$list number$$
+Add the $cref sql_command$$ python function.
+$lnext
+Have the $cref init_command$$ create the
+$cref start_var_table$$ and $cref truth_var_table$$
+using the prior means.
+$lend
+
+
 $head 09-25$$
 Advance to cppad_mixed-20170925 for improved error handling
 and messaging.
