$Id:$
-----------------------------------------------------------------------------
dismod_at: Estimating Disease Rates as Functions of Age and Time
          Copyright (C) 2014-18 University of Washington
             (Bradley M. Bell bradbell@uw.edu)

This program is distributed under the terms of the
	     GNU Affero General Public License version 3.0 or later
see http://www.gnu.org/licenses/agpl.txt
-----------------------------------------------------------------------------
$begin whats_new_2018$$
$spell
	Dismod
	covariate
	covariates
	mulcov
	csv
	sim
	std
	cppad_cxx
	gcc
	Wshadow
	Wconversion
	Wpedantic
	optimizer
	da
	dt
	var
	rel
	nans
	nslist
	hpp
	messaging
	ty
	grep
	txt
	init
	py
	dage
	dtime
$$

$section Changes and Additions to Dismod_at During 2018$$


$comment Also change bin/copyright.sh when creating whats_new_19$$
$childtable%
	omh/whats_new/2017.omh%
	omh/whats_new/2016.omh%
	omh/whats_new/2015.omh
%$$

<<<<<<< HEAD
$head 04-23$$
Improve the statement of
$cref/remark 2/posterior/Remark 2/$$ for simulating the posterior
=======
$head 04-24$$
Change the simulate command to also output the
$cref/prior_sim_table/simulate_command/prior_sim_table/$$.
Use this table to include variation of the prior means when using the
$code sample$$ command with the
$cref/simulate/sample_command/method/simulate/$$ method;
see $cref/simulation/posterior/Simulation/$$ in the discussion
of the posterior distribution for maximum likelihood estimates.

$head 04-23$$
Improve the description for
$cref/simulation/posterior/Simulation/$$ from the posterior
>>>>>>> 7d0a5a7d
distribution of maximum likelihood estimators that use priors.

$head 04-22$$
Add a proof that prevalence does not depend on other cause mortality; see
$cref prev_dep$$.

$head 04-21$$
Change to user API:
Change the name of $code simulate_table$$ to $cref data_sim_table$$.
In the data sim table change $code simulate_value$$ to
$cref/data_sim_value/data_sim_table/data_sim_value/$$ and
$code simulate_delta$$ to
$cref/data_sim_delta/data_sim_table/data_sim_delta/$$.

$head 04-16$$
$list number$$
Add a linear matrix $latex B$$ to the prior in
$cref/Lemma 2/posterior/Lemma 2/$$ so that it can apply to
computing the posterior statistics when we have difference priors.
$lnext
Add $cref/simulation/posterior/Simulation/$$
to the posterior simulation discussion.
$lend

$head 04-13$$
$list number$$
Add some text to make it easier to follow
the final step in the $cref/proof/posterior/Lemma 2/Proof/$$
of Lemma 2 of the posterior distribution section.
$lnext
Print an error and exit when the
set option $cref/name/set_command/option/name/$$ is not a valid choice
(the program used to put the invalid option in the option table).
$lend


$head 04-12$$
$list number$$
There is a problem with using the sample command
$cref/simulate/sample_command/method/simulate/$$ method.
The new $cref posterior$$ model section discusses the problem.
$lnext
The requirements for the
last age (last time) priors were changed so they do not need to be null;
see null under
$cref/dage_prior_id/smooth_grid_table/dage_prior_id/null/$$ and
$cref/dtime_prior_id/smooth_grid_table/dtime_prior_id/null/$$.
This made it possible to modify the example
$cref user_change_grid.py$$ so that it removes the
last age (instead of one in the middle of the grid)
without having to change any $icode dage_prior_id$$ values.
There is a problem with using the sample command
$cref/simulate/sample_command/method/simulate/$$ method.
The model section $cref posterior$$ discusses the problem.
$lend

$head 04-11$$
Instructions for
$cref/removing an age or time/smooth_table/Removing an Age or Time/$$
from a smoothing grid were added.
This is useful when one determines (through fitting) that there is
not enough data to determine a variable, or that a variable is nearly
linear in a region.

$head 04-10$$
The $code fit_random.py$$ user example has been improved including a
$cref/discussion/user_fit_random.py/Discussion/$$ of what is going on.

$head 04-09$$
There was a mistake in the
$cref/discussion/get_started_db.py/Discussion/$$ of the
$code get_started_db.py$$ example.
The adjusted other cause mortality for this example is
$latex \exp ( \alpha x ) \omega$$ not $latex \alpha x \omega$$.
This has been fixed.


$head 04-08$$
Some uses have complained that it is hard to navigate the documentation.
The links at the top of every page have been changed in an attempt to
make this clearer.

$head 04-07$$
$list number$$
Add
$cref/limited_memory_max_history_fixed
	/option_table
	/Fixed Only
	/limited_memory_max_history_fixed
/$$
to the option table.
The default for this option was previously hard coded into the program
and could not be changed.
As it turns out, we seem to get better convergence with larger values for
this option when
$cref/quasi_fixed/option_table/Fixed Only/quasi_fixed/$$ true.
$lnext
The documentation for the optimizer options have been split up into
three groups:
$cref/fixed and random/option_table/Fixed and Random/$$,
$cref/fixed only/option_table/Fixed Only/$$, and
$cref/random only/option_table/Random Only/$$.
$lend


$head 04-06$$
$list number$$
The $code init$$ command documentation was improved to include a
list of the $cref/deleted tables/init_command/Deleted Tables/$$.
$lnext
The $cref depend_var_table$$ was added to the set of tables deleted by
the $code init$$ command
because it must be the same length as the $cref var_table$$ or the
$cref db2csv_command$$ will fail.
$lnext
The db2csv command was improved so that it prints
an error message when the length of any of the variable tables is not
the same as the $cref var_table$$.
$lnext
Advance to $code cppad_mixed-20180406$$.
This allows for testing some new ideas, but does not yet have any effect on
$code dismod_at$$.
$lend


$head 03-21$$
In the definition of
$cref/delta_i/data_like/Adjusted Standard Deviation, delta_i/$$,
The text
$latex delta_i ( \theta )$$ was changed to $latex \delta_i ( \theta )$$.

$head 03-13$$
The documentation of the restrictions on the priors for the
$cref/random effects/model_variables/Random Effects, u/$$ has been improved.
See
$cref/child value priors/rate_table/Child Value Priors/$$ and
$cref/child difference priors/rate_table/Child Difference Priors/$$.
In addition, the error messages when these restrictions are violated
has also been improved.


$head 03-10$$
The install $cref/download/install_unix/Download/$$ procedure was changed
to use the following command to determine the version number:
$codep
	grep '^SET(dismod_at_version' CMakeLists.txt
$$

$head 03-08$$
There was a mistake in the error message for wrong column
type detected in an $cref input$$ table.
To be specific, a syntax error would occur on the line
$codep
	 msg  = 'expected type ' + ty ++  ' for column ' + name
$$
This was fixed by changing $code ++$$ to $code +$$.

$head 03-06$$
$list number$$
Some users were using the
type names $code INTEGER$$, $code REAL$$, and $code TEXT$$.
The database specifications have been extended to allow for these
$cref/type names/database/Type Names/$$, and the necessary changes were made.
$lnext
The error messaging when $cref db2csv_command$$ detected an invalid
$cref/primary key/database/Primary Key/$$ has been improved.
$lnext
Change $cref db2csv_command$$ so it checks the type of all the columns
in the $cref input$$ tables.
$lend

$head 02-20$$
Advance to $code cppad_mixed-20180220$$.
This fixes a problem, for some compilers, where some friend functions in
$code cppad_mixed.hpp$$ were not defined.

$head 02-17$$
Change the $cref user_diabetes.py$$ example so that it constrains the
child omega rates to vary with age and time using the
$cref/parent_age_grid/user_diabetes.py/Problem Parameters/parent_age_grid/$$
and $icode parent_time_grid$$.

$head 02-14$$
$list number$$
Add
$cref/child_age_grid/user_diabetes.py/Problem Parameters/child_age_grid/$$
and
$cref/child_time_grid/user_diabetes.py/Problem Parameters/child_time_grid/$$
to the diabetes example problem parameters.
$lnext
Improve documentation of
$cref/child_nslist_id/rate_table/child_nslist_id/$$.
$lend

$head 02-13$$
The changes below are for $cref user_diabetes.py$$:
$list number$$
Add
$cref/random_seed/user_diabetes.py/Problem Parameters/random_seed/$$
and
$cref/tolerance_fixed/user_diabetes.py/Problem Parameters/tolerance_fixed/$$
to the problem parameters.
$lnext
Change
$cref/fit_with_noise_in_data
	/user_diabetes.py
	/Problem Parameters
	/fit_with_noise_in_data
/$$
to be false, so less data can result in tests passing; i.e,
makes automated testing faster.
$lnext
Change max_abs_rel_err to
$cref/accept_rel_err/user_diabetes.py/Problem Parameters/accept_rel_err/$$.
$lnext
Change
$cref/ode_step_size/user_diabetes.py/Problem Parameters/ode_step_size/$$
to be larger to make the automated testing run faster.
$lend

$head 02-12$$
The changes below are for $cref user_diabetes.py$$:
$list number$$
Add two child nodes (random effects) to the
$cref/node_list/user_diabetes.py/Problem Parameters/node_list/$$.
$lnext
Changes so the example with random effects runs faster:
Increase the
$cref/tolerance_fixed/option_table/Fixed and Random/tolerance/$$.
Reduce the number of points in the
$cref/age/user_diabetes.py/Problem Parameters/parent_age_grid/$$ and
$cref/time/user_diabetes.py/Problem Parameters/parent_time_grid/$$ grids.
$lnext
Set the $cref scale_var_table$$ equal to the $cref start_var_table$$.
This avoids nans during evaluation of the objective with random effects.
$lnext
Optimize first with no random effects and then use that as a starting
point for optimizing with random effects.
$lnext
Fix a list by changing it from time_index_rate_parent to time_index_rate_child.
$lnext
Change number of time grid points in random effects from two to one
(random effects are constant for this example).
$lend

$head 02-11$$
$list number$$
Advance to $code cppad_mixed-20180208$$
(no change from user's perspective).
$lnext
Change $code db2csv_command$$ so that it displays $icode eta_v$$
when ever it affects the fixed effects
$cref/scaling/prior_table/eta/Scaling Fixed Effects/$$; see
$cref/prior_info/db2csv_command/variable.csv/prior_info/$$.
$lend
The changes below are for $cref user_diabetes.py$$:
$list number$$
Remove two priors that are no longer being used.
$lnext
Change the priors for the rates so use log
$cref/scaling/prior_table/eta/Scaling Fixed Effects/$$
during the optimization process.
$lnext
Add
$cref/derivative_test_fixed
	/user_diabetes.py
	/Problem Parameters
	/derivative_test_fixed
/$$, and
$cref/mulcov_dict/user_diabetes.py/Problem Parameters/mulcov_dict/$$
to the set of problem parameters.
$lnext
Increase the number of points in the age and time grids.
$lnext
Correct documentation for covariate
$cref/multipliers/user_diabetes.py/Covariates/Multipliers/$$.
$lend

$head 02-09$$
$list number$$
Detect and report an error when a data table
$cref/density/data_table/density_id/$$ is $code log_students$$ and
$cref/eta/data_table/eta/$$ is less than zero or null.
$lnext
Update the values used for $icode option_name$$ in the
$cref option_table.py$$ example.
$lend

$head 02-08$$
$list number$$
Add $cref/start_var/set_command/source/start_var/$$ to the possible
sources for the $code set$$ command.
$lnext
Advance to $code cppad_mixed-20180208$$.
This fixes a bug in the Laplace
$cref/density/data_table/density_id/$$ in the data table when
$cref/quasi_fixed/option_table/Fixed Only/quasi_fixed/$$ was $code false$$.
$lnext
Detect and report an error when the density in the data table is
$cref/laplace/data_table/density_id/Laplace/$$ or $code log_laplace$$.
$lend


$head 02-05$$
Advance to $code cppad_mixed-20180205$$.
This is expected to improve the scaling of the fixed effect optimization
(in some cases).

$head 02-04$$
The variable.csv $cref/start/db2csv_command/variable.csv/start/$$ column
was only correct when
$cref/var_type/db2csv_command/variable.csv/var_type/$$ was $code rate$$.
This has been fixed.
The changes below are for $cref user_diabetes.py$$:
$list number$$
Add
$cref/truth2start/user_diabetes.py/Problem Parameters/truth2start/$$,
$cref/accept_rel_err/user_diabetes.py/Problem Parameters/accept_rel_err/$$,
to the problem parameters.
$lnext
Add fitting of multipliers for the following covariates:
market scan 2000 on
$cref/meas_value/mulcov_table/mulcov_type/meas_value/$$,
body mass index and sex on the
$cref/rate_value/mulcov_table/mulcov_type/rate_value/$$ for iota.
$lend

$head 02-03$$
The age and time limits in the
$cref/data.csv/db2csv_command/data.csv/$$ file were rounded off
(as are most of its other columns)
to reduce the space used when viewing the columns in a spread sheet program.
$pre

$$
The changes below are for $cref user_diabetes.py$$:
$list number$$
Make the standard deviations in the parent rate differences
$cref/problem parameters/user_diabetes.py/Problem Parameters/$$.
$lnext
Change $cref/node_list/user_diabetes.py/Problem Parameters/node_list/$$
example to only the parent node.
$lnext
Add
$cref/integrand_list/user_diabetes.py/Problem Parameters/integrand_list/$$,
$cref/ode_step_size/user_diabetes.py/Problem Parameters/ode_step_size/$$,
$cref/meas_repeat/user_diabetes.py/Problem Parameters/meas_repeat/$$,
$cref/quasi_fixed/user_diabetes.py/Problem Parameters/quasi_fixed/$$,
to the problem parameters.
$lend

$head 02-02$$
All these changes are to $cref user_diabetes.py$$
which is still under construction.
$list number$$
Added age and time variation to omega and chi.
$lnext
Increased number of optimizer iterations because
there is feed back from the initial iota to prevalence at all ages.
$lnext
Increase number of age grid points to 9
so ages are closer to being integer valued.
$lnext
The $cref/problem parameters/user_diabetes.py/Problem Parameters/$$
were moved into the documentation section of the this example.
$lend

$head 02-01$$
Added time variation to $cref/iota/rate_table/rate_name/iota/$$ in the
$cref user_diabetes.py$$ example.
This example is still under construction, but it has some interesting
techniques for simulating data and testing models.

$head 01-31$$
$list number$$
The $cref/start/db2csv_command/variable.csv/start/$$ column
was added to the $code variable.csv$$ file created by the
$cref db2csv_command$$.
$lnext
The $cref db2csv_command.py$$ example was improved
to better demonstrate (and test) which field in
$cref/variable.csv/db2csv_command/variable.csv/$$
are empty
$lend

$head 01-30$$
Improve the documentation for the
$cref/smooth_table/create_database/smooth_table/$$ argument to the
$code create_database$$ python function.

$head 01-28$$
$list number$$
Add mention that
$cref/sample_index/predict_table/sample_index/$$ is always zero when the
source for the predict command is
$cref/fit_var/predict_command/source/fit_var/$$ or
$cref/truth_var/predict_command/source/truth_var/$$.
$lnext
Mention that under normal circumstances,
$cref/derivative_test/option_table/Fixed and Random/derivative_test/$$
should be $code none$$.
$lend

$head 01-26$$
$list number$$
A special discussion of the prior mean,
in the case where the density is
$cref/uniform/prior_table/mean/uniform/$$,
was added.
$lnext
Improve error message when number of unique ages (times)
$cref smooth_grid_table$$ does not agree with
the corresponding $cref/n_age/smooth_table/n_age/$$
( $cref/n_time/smooth_table/n_time/$$ ) in smooth table.
$lnext
The definition of the
$cref/adjusted standard deviation
	/data_like
	/Adjusted Standard Deviation, delta_i
/$$
for the log transformed densities was changed so that the standard deviation
effect multiplies
$cref/Delta_i/data_like/Data Table Notation/Delta_i/$$.
$lnext
There was a bug in how $cref db2csv_command$$ determined the reference value
for covariates in the $cref avgint_table$$.
This has been fixed.
$lend

$head 01-25$$
Add mention that the $cref/meas_value/simulate_command/meas_value/$$
is not used during the simulate command.

$head 01-24$$
Change the specification for the
$cref/smooth_table/create_database/smooth_table/$$ function
$codei%
	(%v%, %da%, %dt%) = %fun%(%a%, %t%)
%$$
so that $code None$$ can be returned for $icode da$$ and $icode dt$$
when there is no such forward difference.
In addition, change the $cref user$$ examples to use this feature.

$head 01-23$$
$list number$$
Improve documentation of which data points require a separate solution of the
$cref/ODE/integrand_table/integrand_name/ODE/$$.
In addition, we added a discussion of the
$cref/purpose/ode_grid/Purpose/$$ of the ODE grid.
$lnext
Advance to $code cppad_mixed-20180123$$.
This fixed a bug in $code cppad_mixed-20180122$$.
$lend

$head 01-22$$
$list number$$
Advance to $code cppad_mixed-20180122$$.
This only makes sure the new version works
and should not result in any change to $code dismod-at$$.
$lnext
Improve the instructions for combining both
$cref/debug and release/run_cmake.sh/Debug and Release/$$
versions of dismod_at on the same system.
$lend

$head 01-21$$
$list number$$
Include discussion of the
$cref/weighted residual/statistic/Weighted Residual Function, R/$$
in the $cref simulate_command$$ documentation.
$lnext
Some other minor improvements and corrections were made
to the documentation.
$lnext
The calculation of the
$cref/data_sim_value/data_sim_table/data_sim_value/$$
was corrected to allow for negative values in
$cref/linear/data_sim_table/Method/y, Linear/$$ cases.
(The mistake fixed here was made during the changes on
$cref/01-20/whats_new_2018/01-20/$$; see below.)
$lnext
Check for and abort with an error message when there is a $code null$$
value in the data table
$cref/meas_value/data_table/meas_value/$$ column.
$lend


$head 01-20$$
$list number$$
The method used by the $cref simulate_command$$ was simplified and documented.
To be specific, the average integrand, instead of the simulated
data value, was used to compute the transformed standard deviation
$cref/sigma
	/statistic
	/Log-Transformed Standard Deviation, sigma
/$$.
$lnext
The fields $icode meas_value$$ and $icode meas_std$$
in the data_sim table were changed to
$cref/data_sim_value/data_sim_table/data_sim_value/$$ and
$cref/data_sim_delta/data_sim_table/data_sim_delta/$$.
$lend

$head 01-18$$
$list number$$
The flags $code -Wpedantic$$, $code -Wshadow$$ and $code -Wconversion$$
were added to the default value of
$cref/extra_cxx_flags/run_cmake.sh/extra_cxx_flags/$$.
In addition, fix the corresponding warning messages generated by gcc
during the
$cref/dismod_at/install_unix/dismod_at/$$ part of the instal process.
$lnext
Fix an un-used variable warning when
$cref/build_type/run_cmake.sh/build_type/$$ is $code release$$.
$lnext
Replace the default acceptable tolerance by the
$cref/tolerances/option_table/Fixed and Random/tolerance/$$
specified in the options table.
(The acceptable tolerance is used when the optimizer is having trouble
obtaining the desired tolerance.)
$lnext
Advance to $code cppad_mixed-20180117$$. This fixes warnings
with the new compiler flags above.
$lend

$head 01-16$$
The $code data.csv$$ file did not include the
$cref/sim_value/db2csv_command/data.csv/sim_value/$$ and
$icode sim_std$$ columns when there was
no $cref/simulate_index/fit_command/simulate_index/$$
in the previous fit command.
If there is a $cref data_sim_table$$ the default value zero is used for
$icode simulate_index$$ when it does not appear in the previous fit command.

$head 01-12$$
There was a bug in the change on 01-09. To be specific,
the case where a child had no
$cref/random effects/model_variables/Random Effects, u/$$,
and the child had data with no rate covariates,
was not handled correctly. This has been fixed.

$head 01-09$$
A change was made to speed up the calculations for measurements
that have the reference value for all the rate covariates; see
$cref/rate_value/mulcov_table/mulcov_type/rate_value/$$ in the mulcov table
documentation.


$end<|MERGE_RESOLUTION|>--- conflicted
+++ resolved
@@ -50,11 +50,6 @@
 	omh/whats_new/2015.omh
 %$$
 
-<<<<<<< HEAD
-$head 04-23$$
-Improve the statement of
-$cref/remark 2/posterior/Remark 2/$$ for simulating the posterior
-=======
 $head 04-24$$
 Change the simulate command to also output the
 $cref/prior_sim_table/simulate_command/prior_sim_table/$$.
@@ -67,7 +62,6 @@
 $head 04-23$$
 Improve the description for
 $cref/simulation/posterior/Simulation/$$ from the posterior
->>>>>>> 7d0a5a7d
 distribution of maximum likelihood estimators that use priors.
 
 $head 04-22$$
